--- conflicted
+++ resolved
@@ -32,23 +32,15 @@
 
 [project.optional-dependencies]
 dev = [
-<<<<<<< HEAD
-    "pre-commit>=2.15.0",
-    "pytest>=8.2.1",
-    "pooch>=1.8.1",
+    "pre-commit>=3.8.0",
+    "pytest>=8.3.2",
+    "pooch>=1.8.2",
     "ipdb>=0.13.13",
     "gpustat>=1.1.1",
     "zarrdump>=0.4.1",
     "dask[distributed]>=2024.7.1",
     "bokeh!=3.0.*,>=2.4.2",
-=======
-    "pre-commit>=3.8.0",
-    "pytest>=8.3.2",
-    "pooch>=1.8.2",
->>>>>>> 3cd0f8b1
 ]
-[tool.setuptools]
-py-modules = ["neural_lam"]
 
 [tool.setuptools]
 py-modules = ["neural_lam"]
