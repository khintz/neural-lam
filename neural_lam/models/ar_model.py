# Standard library
import os

# Third-party
import matplotlib.pyplot as plt
import numpy as np
import pytorch_lightning as pl
import torch
import wandb

# First-party
<<<<<<< HEAD
from neural_lam import config, metrics, vis
=======
from neural_lam import config, metrics, utils, vis
>>>>>>> 9d558d1f


class ARModel(pl.LightningModule):
    """
    Generic auto-regressive weather model. Abstract class that can be extended.
    """

    # pylint: disable=arguments-differ Disable to override args/kwargs from
    # superclass

    def __init__(self, args):
        super().__init__()
        self.save_hyperparameters()
        self.args = args
<<<<<<< HEAD
        self.config_loader = config.Config(args.data_config)

        # Load static features for grid/data
        static = self.config_loader.process_dataset("static")
        self.register_buffer(
            "grid_static_features",
            torch.tensor(static.values),
            persistent=False,
        )
=======
        self.config_loader = config.Config.from_file(args.data_config)

        # Load static features for grid/data
        static_data_dict = utils.load_static_data(
            self.config_loader.dataset.name
        )
        for static_data_name, static_data_tensor in static_data_dict.items():
            self.register_buffer(
                static_data_name, static_data_tensor, persistent=False
            )
>>>>>>> 9d558d1f

        # Double grid output dim. to also output std.-dev.
        self.output_std = bool(args.output_std)
        if self.output_std:
            # Pred. dim. in grid cell
<<<<<<< HEAD
            self.grid_output_dim = 2 * self.config_loader.num_data_vars(
                "state"
=======
            self.grid_output_dim = 2 * self.config_loader.num_data_vars()
        else:
            # Pred. dim. in grid cell
            self.grid_output_dim = self.config_loader.num_data_vars()
            # Store constant per-variable std.-dev. weighting
            # Note that this is the inverse of the multiplicative weighting
            # in wMSE/wMAE
            self.register_buffer(
                "per_var_std",
                self.step_diff_std / torch.sqrt(self.param_weights),
                persistent=False,
>>>>>>> 9d558d1f
            )
        else:
            # Pred. dim. in grid cell
            self.grid_output_dim = self.config_loader.num_data_vars("state")

        # grid_dim from data + static
        (
            self.num_grid_nodes,
            grid_static_dim,
        ) = self.grid_static_features.shape
        self.grid_dim = (
<<<<<<< HEAD
            2 * self.config_loader.num_data_vars("state")
            + grid_static_dim
            + self.config_loader.num_data_vars("forcing")
            * self.config_loader.forcing.window
=======
            2 * self.config_loader.num_data_vars()
            + grid_static_dim
            + self.config_loader.dataset.num_forcing_features
>>>>>>> 9d558d1f
        )

        # Instantiate loss function
        self.loss = metrics.get_metric(args.loss)

        border_mask = torch.zeros(self.num_grid_nodes, 1)
        self.register_buffer("border_mask", border_mask, persistent=False)
        # Pre-compute interior mask for use in loss function
        self.register_buffer(
            "interior_mask", 1.0 - self.border_mask, persistent=False
        )  # (num_grid_nodes, 1), 1 for non-border

        self.step_length = args.step_length  # Number of hours per pred. step
        self.val_metrics = {
            "mse": [],
        }
        self.test_metrics = {
            "mse": [],
            "mae": [],
        }
        if self.output_std:
            self.test_metrics["output_std"] = []  # Treat as metric

        # For making restoring of optimizer state optional
        self.restore_opt = args.restore_opt

        # For example plotting
        self.n_example_pred = args.n_example_pred
        self.plotted_examples = 0

        # For storing spatial loss maps during evaluation
        self.spatial_loss_maps = []

        # Load normalization statistics
        self.normalization_stats = (
            self.config_loader.load_normalization_stats()
        )
        if self.normalization_stats is not None:
            for (
                var_name,
                var_data,
            ) in self.normalization_stats.data_vars.items():
                self.register_buffer(
                    f"{var_name}",
                    torch.tensor(var_data.values),
                    persistent=False,
                )

    def configure_optimizers(self):
        opt = torch.optim.AdamW(
            self.parameters(), lr=self.args.lr, betas=(0.9, 0.95)
        )
        return opt

    @property
    def interior_mask_bool(self):
        """
        Get the interior mask as a boolean (N,) mask.
        """
        return self.interior_mask[:, 0].to(torch.bool)

    @staticmethod
    def expand_to_batch(x, batch_size):
        """
        Expand tensor with initial batch dimension
        """
        return x.unsqueeze(0).expand(batch_size, -1, -1)

    def predict_step(self, prev_state, prev_prev_state, forcing):
        """
        Step state one step ahead using prediction model, X_{t-1}, X_t -> X_t+1
        prev_state: (B, num_grid_nodes, feature_dim), X_t prev_prev_state: (B,
        num_grid_nodes, feature_dim), X_{t-1} forcing: (B, num_grid_nodes,
        forcing_dim)
        """
        raise NotImplementedError("No prediction step implemented")

    def unroll_prediction(self, init_states, forcing_features, true_states):
        """
        Roll out prediction taking multiple autoregressive steps with model
        init_states: (B, 2, num_grid_nodes, d_f) forcing_features: (B,
        pred_steps, num_grid_nodes, d_static_f) true_states: (B, pred_steps,
        num_grid_nodes, d_f)
        """
        prev_prev_state = init_states[:, 0]
        prev_state = init_states[:, 1]
        prediction_list = []
        pred_std_list = []
        pred_steps = forcing_features.shape[1]

        for i in range(pred_steps):
            forcing = forcing_features[:, i]
            border_state = true_states[:, i]

            pred_state, pred_std = self.predict_step(
                prev_state, prev_prev_state, forcing
            )
            # state: (B, num_grid_nodes, d_f) pred_std: (B, num_grid_nodes,
            # d_f) or None

            # Overwrite border with true state
            new_state = (
                self.border_mask * border_state
                + self.interior_mask * pred_state
            )

            prediction_list.append(new_state)
            if self.output_std:
                pred_std_list.append(pred_std)

            # Update conditioning states
            prev_prev_state = prev_state
            prev_state = new_state

        prediction = torch.stack(
            prediction_list, dim=1
        )  # (B, pred_steps, num_grid_nodes, d_f)
        if self.output_std:
            pred_std = torch.stack(
                pred_std_list, dim=1
            )  # (B, pred_steps, num_grid_nodes, d_f)
        else:
            pred_std = self.diff_std  # (d_f,)

        return prediction, pred_std

    def common_step(self, batch):
        """
        Predict on single batch batch consists of: init_states: (B, 2,
        num_grid_nodes, d_features) target_states: (B, pred_steps,
        num_grid_nodes, d_features) forcing_features: (B, pred_steps,
        num_grid_nodes, d_forcing),
            where index 0 corresponds to index 1 of init_states
        """
        (
            init_states,
            target_states,
            forcing_features,
        ) = batch

        prediction, pred_std = self.unroll_prediction(
            init_states, forcing_features, target_states
        )  # (B, pred_steps, num_grid_nodes, d_f)
        # prediction: (B, pred_steps, num_grid_nodes, d_f) pred_std: (B,
        # pred_steps, num_grid_nodes, d_f) or (d_f,)

        return prediction, target_states, pred_std

    def on_after_batch_transfer(self, batch, dataloader_idx):
        """Normalize Batch data after transferring to the device."""
        if self.normalization_stats is not None:
            init_states, target_states, forcing_features, _, _ = batch
            init_states = (init_states - self.mean) / self.std
            target_states = (target_states - self.mean) / self.std
            forcing_features = (
                forcing_features - self.forcing_mean
            ) / self.forcing_std
            # boundary_features = ( boundary_features - self.boundary_mean ) /
            #     self.boundary_std
            batch = (
                init_states,
                target_states,
                forcing_features,
                # boundary_features,
            )
        return batch

    def training_step(self, batch):
        """
        Train on single batch
        """
        prediction, target, pred_std = self.common_step(batch)

        # Compute loss
        batch_loss = torch.mean(
            self.loss(
                prediction, target, pred_std, mask=self.interior_mask_bool
            )
        )  # mean over unrolled times and batch

        log_dict = {"train_loss": batch_loss}
        self.log_dict(
            log_dict,
            prog_bar=True,
            on_step=True,
            on_epoch=True,
            sync_dist=True,
        )
        return batch_loss

    def all_gather_cat(self, tensor_to_gather):
        """
        Gather tensors across all ranks, and concatenate across dim. 0 (instead
        of stacking in new dim. 0)

        tensor_to_gather: (d1, d2, ...), distributed over K ranks

        returns: (K*d1, d2, ...)
        """
        return self.all_gather(tensor_to_gather).flatten(0, 1)

    # newer lightning versions requires batch_idx argument, even if unused
    # pylint: disable-next=unused-argument
    def validation_step(self, batch, batch_idx):
        """
        Run validation on single batch
        """
        prediction, target, pred_std = self.common_step(batch)

        time_step_loss = torch.mean(
            self.loss(
                prediction, target, pred_std, mask=self.interior_mask_bool
            ),
            dim=0,
        )  # (time_steps-1)
        mean_loss = torch.mean(time_step_loss)

        # Log loss per time step forward and mean
        val_log_dict = {
            f"val_loss_unroll{step}": time_step_loss[step - 1]
<<<<<<< HEAD
            for step in self.args.val_steps_log
=======
            for step in self.args.val_steps_to_log
>>>>>>> 9d558d1f
        }
        val_log_dict["val_mean_loss"] = mean_loss
        self.log_dict(
            val_log_dict, on_step=False, on_epoch=True, sync_dist=True
        )

        # Store MSEs
        entry_mses = metrics.mse(
            prediction,
            target,
            pred_std,
            mask=self.interior_mask_bool,
            sum_vars=False,
        )  # (B, pred_steps, d_f)
        self.val_metrics["mse"].append(entry_mses)

    def on_validation_epoch_end(self):
        """
        Compute val metrics at the end of val epoch
        """
        # Create error maps for all test metrics
        self.aggregate_and_plot_metrics(self.val_metrics, prefix="val")

        # Clear lists with validation metrics values
        for metric_list in self.val_metrics.values():
            metric_list.clear()

    # pylint: disable-next=unused-argument
    def test_step(self, batch, batch_idx):
        """
        Run test on single batch
        """
        prediction, target, pred_std = self.common_step(batch)
        # prediction: (B, pred_steps, num_grid_nodes, d_f) pred_std: (B,
        # pred_steps, num_grid_nodes, d_f) or (d_f,)

        time_step_loss = torch.mean(
            self.loss(
                prediction, target, pred_std, mask=self.interior_mask_bool
            ),
            dim=0,
        )  # (time_steps-1,)
        mean_loss = torch.mean(time_step_loss)

        # Log loss per time step forward and mean
        test_log_dict = {
            f"test_loss_unroll{step}": time_step_loss[step - 1]
<<<<<<< HEAD
            for step in self.args.val_steps_log
=======
            for step in self.args.val_steps_to_log
>>>>>>> 9d558d1f
        }
        test_log_dict["test_mean_loss"] = mean_loss

        self.log_dict(
            test_log_dict, on_step=False, on_epoch=True, sync_dist=True
        )

        # Compute all evaluation metrics for error maps Note: explicitly list
        # metrics here, as test_metrics can contain additional ones, computed
        # differently, but that should be aggregated on_test_epoch_end
        for metric_name in ("mse", "mae"):
            metric_func = metrics.get_metric(metric_name)
            batch_metric_vals = metric_func(
                prediction,
                target,
                pred_std,
                mask=self.interior_mask_bool,
                sum_vars=False,
            )  # (B, pred_steps, d_f)
            self.test_metrics[metric_name].append(batch_metric_vals)

        if self.output_std:
            # Store output std. per variable, spatially averaged
            mean_pred_std = torch.mean(
                pred_std[..., self.interior_mask_bool, :], dim=-2
            )  # (B, pred_steps, d_f)
            self.test_metrics["output_std"].append(mean_pred_std)

        # Save per-sample spatial loss for specific times
        spatial_loss = self.loss(
            prediction, target, pred_std, average_grid=False
        )  # (B, pred_steps, num_grid_nodes)
<<<<<<< HEAD
        log_spatial_losses = spatial_loss[:, self.args.val_steps_log - 1]
=======
        log_spatial_losses = spatial_loss[
            :, [step - 1 for step in self.args.val_steps_to_log]
        ]
>>>>>>> 9d558d1f
        self.spatial_loss_maps.append(log_spatial_losses)
        # (B, N_log, num_grid_nodes)

        # Plot example predictions (on rank 0 only)
        if (
            self.trainer.is_global_zero
            and self.plotted_examples < self.n_example_pred
        ):
            # Need to plot more example predictions
            n_additional_examples = min(
                prediction.shape[0],
                self.n_example_pred - self.plotted_examples,
            )

            self.plot_examples(
                batch, n_additional_examples, prediction=prediction
            )

    def plot_examples(self, batch, n_examples, prediction=None):
        """
        Plot the first n_examples forecasts from batch

        batch: batch with data to plot corresponding forecasts for n_examples:
        number of forecasts to plot prediction: (B, pred_steps, num_grid_nodes,
        d_f), existing prediction.
            Generate if None.
        """
        if prediction is None:
            prediction, target = self.common_step(batch)

        target = batch[1]

        # Rescale to original data scale
        prediction_rescaled = prediction * self.std + self.mean
        target_rescaled = target * self.std + self.mean

        # Iterate over the examples
        for pred_slice, target_slice in zip(
            prediction_rescaled[:n_examples], target_rescaled[:n_examples]
        ):
            # Each slice is (pred_steps, num_grid_nodes, d_f)
            self.plotted_examples += 1  # Increment already here

            var_vmin = (
                torch.minimum(
                    pred_slice.flatten(0, 1).min(dim=0)[0],
                    target_slice.flatten(0, 1).min(dim=0)[0],
                )
                .cpu()
                .numpy()
            )  # (d_f,)
            var_vmax = (
                torch.maximum(
                    pred_slice.flatten(0, 1).max(dim=0)[0],
                    target_slice.flatten(0, 1).max(dim=0)[0],
                )
                .cpu()
                .numpy()
            )  # (d_f,)
            var_vranges = list(zip(var_vmin, var_vmax))

            # Iterate over prediction horizon time steps
            for t_i, (pred_t, target_t) in enumerate(
                zip(pred_slice, target_slice), start=1
            ):
                # Create one figure per variable at this time step
                var_figs = [
                    vis.plot_prediction(
                        pred_t[:, var_i],
                        target_t[:, var_i],
                        self.interior_mask[:, 0],
                        self.config_loader,
                        title=f"{var_name} ({var_unit}), "
                        f"t={t_i} ({self.step_length * t_i} h)",
                        vrange=var_vrange,
                    )
                    for var_i, (var_name, var_unit, var_vrange) in enumerate(
                        zip(
<<<<<<< HEAD
                            self.config_loader.param_names(),
                            self.config_loader.param_units(),
=======
                            self.config_loader.dataset.var_names,
                            self.config_loader.dataset.var_units,
>>>>>>> 9d558d1f
                            var_vranges,
                        )
                    )
                ]

                example_i = self.plotted_examples
                wandb.log(
                    {
                        f"{var_name}_example_{example_i}": wandb.Image(fig)
                        for var_name, fig in zip(
<<<<<<< HEAD
                            self.config_loader.param_names(), var_figs
=======
                            self.config_loader.dataset.var_names, var_figs
>>>>>>> 9d558d1f
                        )
                    }
                )
                plt.close(
                    "all"
                )  # Close all figs for this time step, saves memory

            # Save pred and target as .pt files
            torch.save(
                pred_slice.cpu(),
                os.path.join(
                    wandb.run.dir, f"example_pred_{self.plotted_examples}.pt"
                ),
            )
            torch.save(
                target_slice.cpu(),
                os.path.join(
                    wandb.run.dir, f"example_target_{self.plotted_examples}.pt"
                ),
            )

    def create_metric_log_dict(self, metric_tensor, prefix, metric_name):
        """
        Put together a dict with everything to log for one metric. Also saves
        plots as pdf and csv if using test prefix.

        metric_tensor: (pred_steps, d_f), metric values per time and variable
        prefix: string, prefix to use for logging metric_name: string, name of
        the metric

        Return: log_dict: dict with everything to log for given metric
        """
        log_dict = {}
        metric_fig = vis.plot_error_map(
            metric_tensor, self.config_loader, step_length=self.step_length
        )
        full_log_name = f"{prefix}_{metric_name}"
        log_dict[full_log_name] = wandb.Image(metric_fig)

        if prefix == "test":
            # Save pdf
            metric_fig.savefig(
                os.path.join(wandb.run.dir, f"{full_log_name}.pdf")
            )
            # Save errors also as csv
            np.savetxt(
                os.path.join(wandb.run.dir, f"{full_log_name}.csv"),
                metric_tensor.cpu().numpy(),
                delimiter=",",
            )

        # Check if metrics are watched, log exact values for specific vars
        if full_log_name in self.args.metrics_watch:
            for var_i, timesteps in self.args.var_leads_metrics_watch.items():
<<<<<<< HEAD
                var = self.config_loader.param_names()[var_i]
=======
                var = self.config_loader.dataset.var_names[var_i]
>>>>>>> 9d558d1f
                log_dict.update(
                    {
                        f"{full_log_name}_{var}_step_{step}": metric_tensor[
                            step - 1, var_i
                        ]  # 1-indexed in data_config
                        for step in timesteps
                    }
                )

        return log_dict

    def aggregate_and_plot_metrics(self, metrics_dict, prefix):
        """
        Aggregate and create error map plots for all metrics in metrics_dict

        metrics_dict: dictionary with metric_names and list of tensors
            with step-evals.
        prefix: string, prefix to use for logging
        """
        log_dict = {}
        for metric_name, metric_val_list in metrics_dict.items():
            metric_tensor = self.all_gather_cat(
                torch.cat(metric_val_list, dim=0)
            )  # (N_eval, pred_steps, d_f)

            if self.trainer.is_global_zero:
                metric_tensor_averaged = torch.mean(metric_tensor, dim=0)
                # (pred_steps, d_f)

                # Take square root after all averaging to change MSE to RMSE
                if "mse" in metric_name:
                    metric_tensor_averaged = torch.sqrt(metric_tensor_averaged)
                    metric_name = metric_name.replace("mse", "rmse")

                # Note: we here assume rescaling for all metrics is linear
                metric_rescaled = metric_tensor_averaged * self.std
                # (pred_steps, d_f)
                log_dict.update(
                    self.create_metric_log_dict(
                        metric_rescaled, prefix, metric_name
                    )
                )

        if self.trainer.is_global_zero and not self.trainer.sanity_checking:
            wandb.log(log_dict)  # Log all
            plt.close("all")  # Close all figs

    def on_test_epoch_end(self):
        """
        Compute test metrics and make plots at the end of test epoch. Will
        gather stored tensors and perform plotting and logging on rank 0.
        """
        # Create error maps for all test metrics
        self.aggregate_and_plot_metrics(self.test_metrics, prefix="test")

        # Plot spatial loss maps
        spatial_loss_tensor = self.all_gather_cat(
            torch.cat(self.spatial_loss_maps, dim=0)
        )  # (N_test, N_log, num_grid_nodes)
        if self.trainer.is_global_zero:
            mean_spatial_loss = torch.mean(
                spatial_loss_tensor, dim=0
            )  # (N_log, num_grid_nodes)

            loss_map_figs = [
                vis.plot_spatial_error(
                    loss_map,
                    self.interior_mask[:, 0],
                    self.config_loader,
                    title=f"Test loss, t={t_i} ({self.step_length * t_i} h)",
                )
                for t_i, loss_map in zip(
<<<<<<< HEAD
                    self.args.val_steps_log, mean_spatial_loss
=======
                    self.args.val_steps_to_log, mean_spatial_loss
>>>>>>> 9d558d1f
                )
            ]

            # log all to same wandb key, sequentially
            for fig in loss_map_figs:
                wandb.log({"test_loss": wandb.Image(fig)})

            # also make without title and save as pdf
            pdf_loss_map_figs = [
                vis.plot_spatial_error(
                    loss_map, self.interior_mask[:, 0], self.config_loader
                )
                for loss_map in mean_spatial_loss
            ]
            pdf_loss_maps_dir = os.path.join(
                wandb.run.dir, "spatial_loss_maps"
            )
            os.makedirs(pdf_loss_maps_dir, exist_ok=True)
<<<<<<< HEAD
            for t_i, fig in zip(self.args.val_steps_log, pdf_loss_map_figs):
                fig.savefig(
                    os.path.join(pdf_loss_maps_dir, f"loss_t{t_i}.pdf")
                )
=======
            for t_i, fig in zip(self.args.val_steps_to_log, pdf_loss_map_figs):
                fig.savefig(os.path.join(pdf_loss_maps_dir, f"loss_t{t_i}.pdf"))
>>>>>>> 9d558d1f
            # save mean spatial loss as .pt file also
            torch.save(
                mean_spatial_loss.cpu(),
                os.path.join(wandb.run.dir, "mean_spatial_loss.pt"),
            )

        self.spatial_loss_maps.clear()

    def on_load_checkpoint(self, checkpoint):
        """
        Perform any changes to state dict before loading checkpoint
        """
        loaded_state_dict = checkpoint["state_dict"]

        # Fix for loading older models after IneractionNet refactoring, where
        # the grid MLP was moved outside the encoder InteractionNet class
        if "g2m_gnn.grid_mlp.0.weight" in loaded_state_dict:
            replace_keys = list(
                filter(
                    lambda key: key.startswith("g2m_gnn.grid_mlp"),
                    loaded_state_dict.keys(),
                )
            )
            for old_key in replace_keys:
                new_key = old_key.replace(
                    "g2m_gnn.grid_mlp", "encoding_grid_mlp"
                )
                loaded_state_dict[new_key] = loaded_state_dict[old_key]
                del loaded_state_dict[old_key]
        if not self.restore_opt:
            opt = self.configure_optimizers()
            checkpoint["optimizer_states"] = [opt.state_dict()]<|MERGE_RESOLUTION|>--- conflicted
+++ resolved
@@ -9,11 +9,7 @@
 import wandb
 
 # First-party
-<<<<<<< HEAD
 from neural_lam import config, metrics, vis
-=======
-from neural_lam import config, metrics, utils, vis
->>>>>>> 9d558d1f
 
 
 class ARModel(pl.LightningModule):
@@ -28,8 +24,7 @@
         super().__init__()
         self.save_hyperparameters()
         self.args = args
-<<<<<<< HEAD
-        self.config_loader = config.Config(args.data_config)
+        self.config_loader = config.Config.from_file(args.data_config)
 
         # Load static features for grid/data
         static = self.config_loader.process_dataset("static")
@@ -38,39 +33,13 @@
             torch.tensor(static.values),
             persistent=False,
         )
-=======
-        self.config_loader = config.Config.from_file(args.data_config)
-
-        # Load static features for grid/data
-        static_data_dict = utils.load_static_data(
-            self.config_loader.dataset.name
-        )
-        for static_data_name, static_data_tensor in static_data_dict.items():
-            self.register_buffer(
-                static_data_name, static_data_tensor, persistent=False
-            )
->>>>>>> 9d558d1f
 
         # Double grid output dim. to also output std.-dev.
         self.output_std = bool(args.output_std)
         if self.output_std:
             # Pred. dim. in grid cell
-<<<<<<< HEAD
             self.grid_output_dim = 2 * self.config_loader.num_data_vars(
                 "state"
-=======
-            self.grid_output_dim = 2 * self.config_loader.num_data_vars()
-        else:
-            # Pred. dim. in grid cell
-            self.grid_output_dim = self.config_loader.num_data_vars()
-            # Store constant per-variable std.-dev. weighting
-            # Note that this is the inverse of the multiplicative weighting
-            # in wMSE/wMAE
-            self.register_buffer(
-                "per_var_std",
-                self.step_diff_std / torch.sqrt(self.param_weights),
-                persistent=False,
->>>>>>> 9d558d1f
             )
         else:
             # Pred. dim. in grid cell
@@ -82,16 +51,10 @@
             grid_static_dim,
         ) = self.grid_static_features.shape
         self.grid_dim = (
-<<<<<<< HEAD
             2 * self.config_loader.num_data_vars("state")
             + grid_static_dim
             + self.config_loader.num_data_vars("forcing")
             * self.config_loader.forcing.window
-=======
-            2 * self.config_loader.num_data_vars()
-            + grid_static_dim
-            + self.config_loader.dataset.num_forcing_features
->>>>>>> 9d558d1f
         )
 
         # Instantiate loss function
@@ -312,11 +275,7 @@
         # Log loss per time step forward and mean
         val_log_dict = {
             f"val_loss_unroll{step}": time_step_loss[step - 1]
-<<<<<<< HEAD
-            for step in self.args.val_steps_log
-=======
             for step in self.args.val_steps_to_log
->>>>>>> 9d558d1f
         }
         val_log_dict["val_mean_loss"] = mean_loss
         self.log_dict(
@@ -364,11 +323,7 @@
         # Log loss per time step forward and mean
         test_log_dict = {
             f"test_loss_unroll{step}": time_step_loss[step - 1]
-<<<<<<< HEAD
-            for step in self.args.val_steps_log
-=======
             for step in self.args.val_steps_to_log
->>>>>>> 9d558d1f
         }
         test_log_dict["test_mean_loss"] = mean_loss
 
@@ -401,13 +356,9 @@
         spatial_loss = self.loss(
             prediction, target, pred_std, average_grid=False
         )  # (B, pred_steps, num_grid_nodes)
-<<<<<<< HEAD
-        log_spatial_losses = spatial_loss[:, self.args.val_steps_log - 1]
-=======
         log_spatial_losses = spatial_loss[
             :, [step - 1 for step in self.args.val_steps_to_log]
         ]
->>>>>>> 9d558d1f
         self.spatial_loss_maps.append(log_spatial_losses)
         # (B, N_log, num_grid_nodes)
 
@@ -486,13 +437,10 @@
                     )
                     for var_i, (var_name, var_unit, var_vrange) in enumerate(
                         zip(
-<<<<<<< HEAD
+                            self.config_loader.dataset.var_names,
+                            self.config_loader.dataset.var_units,
                             self.config_loader.param_names(),
                             self.config_loader.param_units(),
-=======
-                            self.config_loader.dataset.var_names,
-                            self.config_loader.dataset.var_units,
->>>>>>> 9d558d1f
                             var_vranges,
                         )
                     )
@@ -503,11 +451,7 @@
                     {
                         f"{var_name}_example_{example_i}": wandb.Image(fig)
                         for var_name, fig in zip(
-<<<<<<< HEAD
                             self.config_loader.param_names(), var_figs
-=======
-                            self.config_loader.dataset.var_names, var_figs
->>>>>>> 9d558d1f
                         )
                     }
                 )
@@ -562,11 +506,7 @@
         # Check if metrics are watched, log exact values for specific vars
         if full_log_name in self.args.metrics_watch:
             for var_i, timesteps in self.args.var_leads_metrics_watch.items():
-<<<<<<< HEAD
                 var = self.config_loader.param_names()[var_i]
-=======
-                var = self.config_loader.dataset.var_names[var_i]
->>>>>>> 9d558d1f
                 log_dict.update(
                     {
                         f"{full_log_name}_{var}_step_{step}": metric_tensor[
@@ -639,11 +579,7 @@
                     title=f"Test loss, t={t_i} ({self.step_length * t_i} h)",
                 )
                 for t_i, loss_map in zip(
-<<<<<<< HEAD
-                    self.args.val_steps_log, mean_spatial_loss
-=======
                     self.args.val_steps_to_log, mean_spatial_loss
->>>>>>> 9d558d1f
                 )
             ]
 
@@ -662,15 +598,10 @@
                 wandb.run.dir, "spatial_loss_maps"
             )
             os.makedirs(pdf_loss_maps_dir, exist_ok=True)
-<<<<<<< HEAD
-            for t_i, fig in zip(self.args.val_steps_log, pdf_loss_map_figs):
+            for t_i, fig in zip(self.args.val_steps_to_log, pdf_loss_map_figs):
                 fig.savefig(
                     os.path.join(pdf_loss_maps_dir, f"loss_t{t_i}.pdf")
                 )
-=======
-            for t_i, fig in zip(self.args.val_steps_to_log, pdf_loss_map_figs):
-                fig.savefig(os.path.join(pdf_loss_maps_dir, f"loss_t{t_i}.pdf"))
->>>>>>> 9d558d1f
             # save mean spatial loss as .pt file also
             torch.save(
                 mean_spatial_loss.cpu(),
