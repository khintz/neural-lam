--- conflicted
+++ resolved
@@ -46,17 +46,6 @@
 </p>
 
 
-<<<<<<< HEAD
-=======
-## A note on the limited area setting
-Currently we are using these models on a limited area covering the Nordic region, the so called MEPS area (see [paper](https://arxiv.org/abs/2309.17370)).
-There are still some parts of the code that is quite specific for the MEPS area use case.
-This is in particular true for the mesh graph creation (`python -m neural_lam.create_mesh`) and some of the constants set in a `data_config.yaml` file (path specified in `python -m neural_lam.train_model --data_config <data-config-filepath>` ).
-If there is interest to use Neural-LAM for other areas it is not a substantial undertaking to refactor the code to be fully area-agnostic.
-We would be happy to support such enhancements.
-See the issues https://github.com/joeloskarsson/neural-lam/issues/2, https://github.com/joeloskarsson/neural-lam/issues/3 and https://github.com/joeloskarsson/neural-lam/issues/4 for some initial ideas on how this could be done.
-
->>>>>>> 3cd0f8b1
 # Using Neural-LAM
 Below follows instructions on how to use Neural-LAM to train and evaluate models. Once `neural-lam` has been installed the general process is:
 
@@ -137,7 +126,7 @@
 1. Clone this repository and navigate to the root directory.
 > If you are happy using the latest version of `torch` with GPU support (expecting the latest version of CUDA is installed on your system) you can skip to step 3.
 2. Install a specific version of `torch` with `python -m pip install torch --index-url https://download.pytorch.org/whl/cpu` for a CPU-only version or `python -m pip install torch --index-url https://download.pytorch.org/whl/cu111` for CUDA 11.1 support (you can find the correct URL for the variant you want on [PyTorch webpage](https://pytorch.org/get-started/locally/)).
-3. Install the dependencies with `python -m pip install .`. If you will be developing `neural-lam` we recommend to install in editable mode and install the development dependencies with `python -m pip install -e ".[dev]"` so you can make changes to the code and see the effects immediately.
+3. Install the dependencies with `python -m pip install .`. If you will be developing `neural-lam` we recommend to install in editable mode with `python -m pip install -e .` so you can make changes to the code and see the effects immediately. The development dependencies to install are listed in `pyproject.toml`.
 
 
 For each of these three datastore implementations there is a section below detailing how to use them.
@@ -156,10 +145,7 @@
 It should thus be useful to make sure that your python environment is set up correctly and that all the code can be ran without any issues.
 
 ## Pre-processing
-<<<<<<< HEAD
-
-=======
->>>>>>> 3cd0f8b1
+
 An overview of how the different pre-processing steps, training and files depend on each other is given in this figure:
 <p align="middle">
   <img src="figures/component_dependencies.png"/>
@@ -200,11 +186,7 @@
 ```
 
 ## Train Models
-<<<<<<< HEAD
 Models can be trained using `python -m neural_lam.train_model <datastore_type> <datastore_config_path>`.
-=======
-Models can be trained using `python -m neural_lam.train_model`.
->>>>>>> 3cd0f8b1
 Run `python neural_lam.train_model --help` for a full list of training options.
 A few of the key ones are outlined below:
 
