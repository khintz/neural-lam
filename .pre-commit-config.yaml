--- conflicted
+++ resolved
@@ -35,12 +35,9 @@
     hooks:
       - id: flake8
         description: Check Python code for correctness, consistency and adherence to best practices
-<<<<<<< HEAD
+        additional_dependencies: [Flake8-pyproject]
   - repo: https://github.com/myint/docformatter
     rev: v1.7.5
     hooks:
       - id: docformatter
-        args: [--in-place, --recursive]
-=======
-        additional_dependencies: [Flake8-pyproject]
->>>>>>> dbe2e6d5
+        args: [--in-place, --recursive]